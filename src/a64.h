/* Copyright (c) 2018-2024 Siguza
 *
 * This Source Code Form is subject to the terms of the Mozilla Public
 * License, v. 2.0. If a copy of the MPL was not distributed with this
 * file, You can obtain one at http://mozilla.org/MPL/2.0/.
 *
 * This Source Code Form is "Incompatible With Secondary Licenses", as
 * defined by the Mozilla Public License, v. 2.0.
**/

#ifndef A64_H
#define A64_H

#include <stddef.h>             // size_t
#include <stdbool.h>
#include <stdint.h>

#define CACHELINE_SIZE 0x40ULL

#pragma pack(4)
typedef struct
{
    uint32_t Rd     :  5,
             immhi  : 19,
             op2    :  5,
             immlo  :  2,
             op1    :  1;
} adr_t;

typedef struct
{
    uint32_t Rd     :  5,
             Rn     :  5,
             imm    : 12,
             shift  :  1,
             op     :  8,
             sf     :  1;
} add_imm_t, sub_imm_t;

typedef struct
{
    uint32_t Rd     : 5,
             Rn     : 5,
             imm    : 6,
             Rm     : 5,
             op2    : 1,
             shift  : 2,
             op1    : 7,
             sf     : 1;
} add_reg_t, sub_reg_t;

typedef struct
{
    uint32_t Rd  :  5,
             Rn  :  5,
             Ra  :  5,
             op0 :  1,
             Rm  :  5,
             op  : 10,
             sf  :  1;
} madd_t;

typedef struct
{
    uint32_t Rt     : 5,
             Rn     : 5,
             op3    : 2,
             imm    : 9,
             op2    : 9,
             sf     : 1,
             op1    : 1;
} ldr_imm_t, str_imm_t;

typedef struct
{
    uint32_t Rt     :  5,
             Rn     :  5,
             imm    : 12,
             op2    :  8,
             sf     :  1,
             op1    :  1;
} ldr_uoff_t, str_uoff_t;

typedef struct
{
    uint32_t Rt     :  5,
             imm    : 19,
             op2    :  6,
             sf     :  1,
             op1    :  1;
} ldr_lit_t;

typedef struct
{
    uint32_t Rt     : 5,
             Rn     : 5,
             Rt2    : 5,
             imm    : 7,
             op     : 8,
             opc    : 2;
} ldp_t, ldp_fp_t, ldnp_t, stp_t, stp_fp_t, stnp_t;

typedef struct
{
    uint32_t Rt     : 5,
             Rn     : 5,
             Rt2    : 5,
             op3    : 1,
             Rs     : 5,
             op2    : 9,
             sf     : 1,
             op1    : 1;
} ldxr_t, stxr_t;

typedef struct
{
    uint32_t Rt     : 5,
             Rn     : 5,
             op4    : 6,
             Rs     : 5,
             op3    : 1,
             R      : 1,
             A      : 1,
             op2    : 6,
             sf     : 1,
             op1    : 1;
} ldadd_t;

/*typedef struct
{
    uint32_t Rt     : 5,
             Rn     : 5,
             op3    : 2,
             S      : 1,
             opt    : 3,
             Rm     : 5,
             op2    : 9,
             sf     : 1,
             op1    : 1;
} str_reg_t;*/

typedef struct
{
    uint32_t Rt     : 5,
             Rn     : 5,
             op2    : 2,
             imm    : 9,
             op1    : 9,
             size   : 2;
} ldurb_t, ldurh_t, ldur_t, sturb_t, sturh_t, stur_t;

typedef struct
{
    uint32_t Rt     :  5,
             Rn     :  5,
             imm    : 12,
             op     : 10;
} ldrb_uoff_t, ldrh_uoff_t, ldrsw_uoff_t, strb_uoff_t, strh_uoff_t;

typedef struct
{
    uint32_t Rt     :  5,
             Rn     :  5,
             imm    : 12,
             sf     :  1,
             op     :  9;
} ldrsb_uoff_t, ldrsh_uoff_t;

typedef struct
{
    uint32_t Rt     :  5,
             Rn     :  5,
             imm    : 12,
             op2    :  1,
             opc    :  1,
             op1    :  6,
             size   :  2;
} ldr_fp_uoff_t, str_fp_uoff_t;

typedef struct
{
    uint32_t Rt     : 5,
             Rn     : 5,
             op3    : 2,
             imm    : 9,
             op2    : 2,
             opc    : 1,
             op1    : 6,
             size   : 2;
} ldur_fp_t, stur_fp_t;

typedef struct
{
    uint32_t op2    :  5,
             Rn     :  5,
             op1    : 22;
} br_t;

typedef struct
{
    uint32_t imm    : 26,
             op     :  5,
             mode   :  1;
} bl_t, b_t;

typedef struct
{
    uint32_t cond :  4,
             op2  :  1,
             imm  : 19,
             op1  :  8;
} b_cond_t;

typedef struct
{
    uint32_t Rt     :  5,
             imm    : 19,
             op     :  7,
             sf     :  1;
} cbz_t;

typedef struct
{
    uint32_t Rt     :  5,
             imm    : 14,
             bit    :  5,
             op     :  7,
             sf     :  1;
} tbz_t;

typedef struct
{
    uint32_t Rd   :  5,
             Rn   :  5,
             op2  :  2,
             cond :  4,
             Rm   :  5,
             op1  : 10,
             sf   :  1;
} csel_t, csinc_t;

/*typedef struct
{
    uint32_t Rd     :  5,
             op2    : 11,
             Rm     :  5,
             op1    : 10,
             sf     :  1;
} mov_t;*/

typedef struct
{
    uint32_t Rd     :  5,
             imm    : 16,
             hw     :  2,
             op     :  8,
             sf     :  1;
} movz_t, movk_t, movn_t;

typedef struct
{
    uint32_t Rd     :  5,
             defgh  :  5,
             op3    :  2,
             cmode  :  4,
             abc    :  3,
             op2    : 10,
             op     :  1,
             Q      :  1,
             op1    :  1;
} movi_t;

typedef struct
{
    uint32_t Rd     : 5,
             Rn     : 5,
             imms   : 6,
             immr   : 6,
             N      : 1,
             op     : 8,
             sf     : 1;
} and_t, ands_t, orr_t, eor_t, bfm_t, sbfm_t, ubfm_t;

typedef struct
{
    uint32_t Rd    : 5,
             Rn    : 5,
             imm   : 6,
             Rm    : 5,
             N     : 1,
             shift : 2,
             op    : 7,
             sf    : 1;
} and_reg_t, ands_reg_t, orr_reg_t, eor_reg_t;

typedef struct
{
    uint32_t Rd     :  5,
             Rn     :  5,
             key    :  1,
             data   :  1,
             op2    :  1,
             Z      :  1,
             op1    : 18;
} pac_t;

typedef struct
{
    uint32_t op3    :  5,
             x      :  1,
             key    :  1,
             op2    :  2,
             C      :  1,
             op1    : 22;
} pacsys_t;

typedef struct
{
    uint32_t Rd     :  5,
             Rn     :  5,
             op2    :  6,
             Rm     :  5,
             op1    : 11;
} pacga_t;

typedef struct
{
    uint32_t Rt  :  5,
             op2 :  3,
             CRm :  4,
             CRn :  4,
             op1 :  3,
             op0 :  2,
             L   :  1,
             op  : 10;
} sys_t;

typedef struct
{
    uint32_t Rm  :  5,
             Rn  :  5,
             key :  1,
             op  : 21;
} bra_t;

typedef struct
{
<<<<<<< HEAD
    uint32_t op2    :  8,
             CRm    :  4,
             op     : 20;
=======
    uint32_t op3 :  6,
             op2 :  2,
             op1 : 24;
>>>>>>> 293096f6
} bti_t;

typedef uint32_t nop_t;
typedef uint32_t ret_t;
#pragma pack()

static inline bool is_adr(const adr_t *adr)
{
    return adr->op1 == 0 && adr->op2 == 0x10;
}

static inline bool is_adrp(const adr_t *adrp)
{
    return adrp->op1 == 1 && adrp->op2 == 0x10;
}

static inline int64_t get_adr_off(const adr_t *adr)
{
    size_t scale = adr->op1 ? 12 : 0;
    return (int64_t)(((uint64_t)(adr->immlo | (adr->immhi << 2))) << (64 - 21)) >> (64 - 21 - scale);
}

static inline bool is_add_imm(const add_imm_t *add)
{
    return add->op == 0b00100010;
}

static inline bool is_sub_imm(const sub_imm_t *sub)
{
    return sub->op == 0b10100010;
}

static inline bool is_adds_imm(const add_imm_t *add)
{
    return add->op == 0b01100010;
}

static inline bool is_subs_imm(const sub_imm_t *sub)
{
    return sub->op == 0b11100010;
}

static inline uint32_t get_add_sub_imm(const add_imm_t *add)
{
    return add->imm << (add->shift ? 12 : 0);
}

static inline bool is_add_reg(const add_reg_t *add)
{
    return add->op1 == 0b0001011 && add->op2 == 0;
}

static inline bool is_sub_reg(const sub_reg_t *sub)
{
    return sub->op1 == 0b1001011 && sub->op2 == 0;
}

static inline bool is_adds_reg(const add_reg_t *add)
{
    return add->op1 == 0b0101011 && add->op2 == 0;
}

static inline bool is_subs_reg(const sub_reg_t *sub)
{
    return sub->op1 == 0b1101011 && sub->op2 == 0;
}

static inline bool is_madd(const madd_t *madd)
{
    return madd->op == 0b0011011000 && madd->op0 == 0;
}

static inline bool is_ldr_pre(const ldr_imm_t *ldr)
{
    return ldr->op1 == 1 && ldr->op2 == 0b111000010 && ldr->op3 == 0b11;
}

static inline bool is_ldr_post(const ldr_imm_t *ldr)
{
    return ldr->op1 == 1 && ldr->op2 == 0b111000010 && ldr->op3 == 0b01;
}

static inline int64_t get_ldr_imm(const ldr_imm_t *ldr)
{
    return (int64_t)((uint64_t)ldr->imm << (64 - 9)) >> (64 - 9);
}

static inline bool is_ldr_uoff(const ldr_uoff_t *ldr)
{
    return ldr->op1 == 1 && ldr->op2 == 0xe5;
}

static inline uint32_t get_ldr_uoff(const ldr_uoff_t *ldr)
{
    return ldr->imm << (2 + ldr->sf);
}

static inline bool is_ldr_lit(const ldr_lit_t *ldr)
{
    return ldr->op1 == 0 && ldr->op2 == 0x18;
}

static inline int64_t get_ldr_lit_off(const ldr_lit_t *ldr)
{
    return (int64_t)(((uint64_t)ldr->imm) << (64 - 19)) >> (64 - 19 - 2);
}

static inline bool is_ldxr(const ldxr_t *ldxr)
{
    return ldxr->op1 == 1 && ldxr->op2 == 0x42 && ldxr->op3 == 0 && ldxr->Rs == 0x1f && ldxr->Rt2 == 0x1f;
}

static inline bool is_stxr(const stxr_t *stxr)
{
    return stxr->op1 == 1 && stxr->op2 == 0x40 && stxr->op3 == 0 && stxr->Rt2 == 0x1f;
}

static inline bool is_ldadd(const ldadd_t *ldadd)
{
    return ldadd->op4 == 0 && ldadd->op3 == 1 && ldadd->op2 == 0x38 && ldadd->op1 == 1;
}

static inline bool is_ldp_pre(const ldp_t *ldp)
{
    return ldp->op == 0b10100111 && (ldp->opc & 0b01) == 0b00;
}

static inline bool is_ldp_post(const ldp_t *ldp)
{
    return ldp->op == 0b10100011 && (ldp->opc & 0b01) == 0b00;
}

static inline bool is_ldp_uoff(const ldp_t *ldp)
{
    return ldp->op == 0b10100101 && (ldp->opc & 0b01) == 0b00;
}

static inline bool is_ldp_fp_pre(const ldp_fp_t *ldp)
{
    return ldp->op == 0b10110111;
}

static inline bool is_ldp_fp_post(const ldp_fp_t *ldp)
{
    return ldp->op == 0b10110011;
}

static inline bool is_ldp_fp_uoff(const ldp_fp_t *ldp)
{
    return ldp->op == 0b10110101;
}

static inline bool is_ldnp(const ldnp_t *ldnp)
{
    return ldnp->op == 0b10100001 && (ldnp->opc & 0b01) == 0b00;
}

static inline bool is_stp_pre(const stp_t *stp)
{
    return stp->op == 0b10100110 && (stp->opc & 0b01) == 0b00;
}

static inline bool is_stp_post(const stp_t *stp)
{
    return stp->op == 0b10100010 && (stp->opc & 0b01) == 0b00;
}

static inline bool is_stp_uoff(const stp_t *stp)
{
    return stp->op == 0b10100100 && (stp->opc & 0b01) == 0b00;
}

static inline bool is_stp_fp_pre(const stp_fp_t *stp)
{
    return stp->op == 0b10110110;
}

static inline bool is_stp_fp_post(const stp_fp_t *stp)
{
    return stp->op == 0b10110010;
}

static inline bool is_stp_fp_uoff(const stp_fp_t *stp)
{
    return stp->op == 0b10110100;
}

static inline bool is_stnp(const stnp_t *stnp)
{
    return stnp->op == 0b10100000 && (stnp->opc & 0b01) == 0b00;
}

static inline int64_t get_ldp_stp_off(const ldp_t *ldp)
{
    return (int64_t)((uint64_t)ldp->imm << (64 - 7)) >> (64 - 7 - (2 + (ldp->opc >> 1)));
}

static inline int64_t get_ldp_stp_fp_off(const ldp_fp_t *ldp)
{
    return (int64_t)((uint64_t)ldp->imm << (64 - 7)) >> (64 - 7 - (2 + ldp->opc));
}

/*static inline bool is_str_reg(const str_reg_t *str)
{
    return str->op1 == 1 && str->op2 == 0x1c1 && str->op3 == 2;
}*/

static inline bool is_str_pre(const str_imm_t *str)
{
    return str->op1 == 1 && str->op2 == 0x1c0 && str->op3 == 0x3;
}

static inline bool is_str_post(const str_imm_t *str)
{
    return str->op1 == 1 && str->op2 == 0x1c0 && str->op3 == 0x1;
}

static inline int64_t get_str_imm(const str_imm_t *str)
{
    return (int64_t)((uint64_t)str->imm << (64 - 9)) >> (64 - 9);
}

static inline bool is_str_uoff(const str_uoff_t *str)
{
    return str->op1 == 1 && str->op2 == 0xe4;
}

static inline uint32_t get_str_uoff(const str_uoff_t *str)
{
    return str->imm << (2 + str->sf);
}

static inline bool is_ldurb(const ldurb_t *ldurb)
{
    return ldurb->size == 0b00 && ldurb->op1 == 0b111000010 && ldurb->op2 == 0b00;
}

static inline bool is_ldurh(const ldurh_t *ldurh)
{
    return ldurh->size == 0b01 && ldurh->op1 == 0b111000010 && ldurh->op2 == 0b00;
}

static inline bool is_ldur(const ldur_t *ldur)
{
    return (ldur->size & 0b10) == 0b10 && ldur->op1 == 0b111000010 && ldur->op2 == 0b00;
}

static inline int64_t get_ldur_off(const ldur_t *ldur)
{
    return (int64_t)((uint64_t)ldur->imm << (64 - 9)) >> (64 - 9);
}

static inline bool is_sturb(const sturb_t *sturb)
{
    return sturb->size == 0b00 && sturb->op1 == 0b111000000 && sturb->op2 == 0b00;
}

static inline bool is_sturh(const sturh_t *sturh)
{
    return sturh->size == 0b01 && sturh->op1 == 0b111000000 && sturh->op2 == 0b00;
}

static inline bool is_stur(const stur_t *stur)
{
    return (stur->size & 0b10) == 0b10 && stur->op1 == 0b111000000 && stur->op2 == 0b00;
}

static inline int64_t get_stur_off(const stur_t *stur)
{
    return (int64_t)((uint64_t)stur->imm << (64 - 9)) >> (64 - 9);
}

static inline bool is_ldrb_uoff(const ldrb_uoff_t *ldrb)
{
    return ldrb->op == 0b0011100101;
}

static inline uint32_t get_ldrb_uoff(const ldrb_uoff_t *ldrb)
{
    return ldrb->imm;
}

static inline bool is_ldrh_uoff(const ldrh_uoff_t *ldrh)
{
    return ldrh->op == 0b0111100101;
}

static inline uint32_t get_ldrh_uoff(const ldrh_uoff_t *ldrh)
{
    return ldrh->imm << 1;
}

static inline bool is_ldrsb_uoff(const ldrsb_uoff_t *ldrsb)
{
    return ldrsb->op == 0b001110011;
}

static inline uint32_t get_ldrsb_uoff(const ldrsb_uoff_t *ldrsb)
{
    return ldrsb->imm;
}

static inline bool is_ldrsh_uoff(const ldrsh_uoff_t *ldrsh)
{
    return ldrsh->op == 0b011110011;
}

static inline uint32_t get_ldrsh_uoff(const ldrsh_uoff_t *ldrsh)
{
    return ldrsh->imm << 1;
}

static inline bool is_ldrsw_uoff(const ldrsw_uoff_t *ldrsw)
{
    return ldrsw->op == 0b101110011;
}

static inline uint32_t get_ldrsw_uoff(const ldrsw_uoff_t *ldrsw)
{
    return ldrsw->imm << 2;
}

static inline bool is_strb_uoff(const strb_uoff_t *strb)
{
    return strb->op == 0b0011100100;
}

static inline uint32_t get_strb_uoff(const strb_uoff_t *strb)
{
    return strb->imm;
}

static inline bool is_strh_uoff(const strh_uoff_t *strh)
{
    return strh->op == 0b0111100100;
}

static inline uint32_t get_strh_uoff(const strh_uoff_t *strh)
{
    return strh->imm << 1;
}

static inline bool is_ldr_fp_uoff(const ldr_fp_uoff_t *ldr)
{
    return ldr->op1 == 0b111101 && ldr->op2 == 0b1;
}

static inline bool is_str_fp_uoff(const str_fp_uoff_t *str)
{
    return str->op1 == 0b111101 && str->op2 == 0b0;
}

static inline uint32_t get_fp_uoff_size(const ldr_fp_uoff_t *ldr)
{
    return (ldr->opc << 2) | ldr->size;
}

static inline uint32_t get_fp_uoff(const ldr_fp_uoff_t *ldr)
{
    return ldr->imm << get_fp_uoff_size(ldr);
}

static inline bool is_ldur_fp(const ldur_fp_t *stur)
{
    return stur->op1 == 0b111100 && stur->op2 == 0b10 && stur->op3 == 0b00;
}

static inline bool is_stur_fp(const stur_fp_t *stur)
{
    return stur->op1 == 0b111100 && stur->op2 == 0b00 && stur->op3 == 0b00;
}

static inline uint32_t get_ldur_stur_fp_size(const stur_fp_t *ldur)
{
    return (ldur->opc << 2) | ldur->size;
}

static inline int64_t get_ldur_stur_fp_off(const stur_fp_t *ldur)
{
    return (int64_t)(((uint64_t)ldur->imm) << (64 - 9)) >> (64 - 9);
}

static inline bool is_blr(const br_t *br)
{
    return br->op1 == 0b1101011000111111000000 && br->op2 == 0;
}

static inline bool is_br(const br_t *br)
{
    return br->op1 == 0b1101011000011111000000 && br->op2 == 0;
}

static inline bool is_bl(const bl_t *bl)
{
    return bl->op == 0x5 && bl->mode == 1;
}

static inline bool is_b(const b_t *b)
{
    return b->op == 0x5 && b->mode == 0;
}

static inline int64_t get_bl_off(const bl_t *bl)
{
    return (int64_t)(((uint64_t)bl->imm) << (64 - 26)) >> (64 - 26 - 2);
}

static inline bool is_b_cond(const b_cond_t *b)
{
    return b->op1 == 0b01010100 && b->op2 == 0;
}

static inline int64_t get_b_cond_off(const b_cond_t *b)
{
    return (int64_t)(((uint64_t)b->imm) << (64 - 19)) >> (64 - 19 - 2);
}

static inline bool is_cbz(const cbz_t *cbz)
{
    return cbz->op == 0x34;
}

static inline bool is_cbnz(const cbz_t *cbz)
{
    return cbz->op == 0x35;
}

static inline int64_t get_cbz_off(const cbz_t *cbz)
{
    return (int64_t)(((uint64_t)cbz->imm) << (64 - 19)) >> (64 - 19 - 2);
}

static inline bool is_tbz(const tbz_t *tbz)
{
    return tbz->op == 0x36;
}

static inline bool is_tbnz(const tbz_t *tbz)
{
    return tbz->op == 0x37;
}

static inline uint32_t get_tbz_bit(const tbz_t *tbz)
{
    return (tbz->sf << 5) | tbz->bit;
}

static inline int64_t get_tbz_off(const tbz_t *tbz)
{
    return (int64_t)(((uint64_t)tbz->imm) << (64 - 14)) >> (64 - 14 - 2);
}

/*static inline bool is_mov(const mov_t *mov)
{
    return mov->op1 == 0x150 && mov->op2 == 0x1f;
}*/

static inline bool is_csel(const csel_t *csel)
{
    return csel->op1 == 0b0011010100 && csel->op2 == 0b00;
}

static inline bool is_csinc(const csinc_t *csinc)
{
    return csinc->op1 == 0b0011010100 && csinc->op2 == 0b01;
}

static inline bool is_movz(const movz_t *movz)
{
    return movz->op == 0xa5;
}

static inline bool is_movk(const movk_t *movk)
{
    return movk->op == 0xe5;
}

static inline uint64_t get_movzk_imm(const movz_t *movz)
{
    return movz->imm << (movz->hw << 4);
}

static inline bool is_movn(const movn_t *movn)
{
    return movn->op == 0x25;
}

static inline int64_t get_movn_imm(const movn_t *movn)
{
    return ~get_movzk_imm(movn);
}

static inline bool is_movi(const movi_t *movi)
{
    if(movi->op1 == 0b0 && movi->op2 == 0b0111100000 && movi->op3 == 0b01)
    {
        uint8_t x = (movi->cmode << 1) | movi->op;
        return ((x & 0b10011) == 0b00000) || ((x & 0b11011) == 0b10000) || ((x & 0b11101) == 0b11000) || ((x & 0b11110) == 0b11100) || (x == 0b11110) || (x == 0b11111 && movi->Q == 0b1);
    }
    return false;
}

static inline bool is_pac(const pac_t *pac)
{
    return pac->op1 == 0x36b04 && pac->op2 == 0;
}

static inline bool is_pacsys(const pacsys_t *pacsys)
{
    return pacsys->op1 == 0x3540c8 && pacsys->op2 == 0x2 && pacsys->op3 == 0x1f && (pacsys->x == 0 || pacsys->C == 1);
}

static inline bool is_pacga(const pacga_t *pacga)
{
    return pacga->op1 == 0x4d6 && pacga->op2 == 0xc;
}

static inline bool is_aut(const pac_t *pac)
{
    return pac->op1 == 0x36b04 && pac->op2 == 1;
}

static inline bool is_autsys(const pacsys_t *pacsys)
{
    return pacsys->op1 == 0x3540c8 && pacsys->op2 == 0x3 && pacsys->op3 == 0x1f && (pacsys->x == 0 || pacsys->C == 1);
}

static inline bool is_mrs(const sys_t *sys)
{
    return sys->op == 0b1101010100 && sys->L == 1 && (sys->op0 & 0b10) == 0b10;
}

static inline bool is_dc_zva(const sys_t *sys)
{
    return sys->op == 0b1101010100 && sys->L == 0 && sys->op0 == 0b01 && sys->op1 == 0b011 && sys->CRn == 0b0111 && sys->CRm == 0b0100 && sys->op2 == 0b001;
}

static inline bool is_blra(const bra_t *bra)
{
    return bra->op == 0b110101110011111100001;
}

static inline bool is_bra(const bra_t *bra)
{
    return bra->op == 0b110101110001111100001;
}

static inline bool is_bti(const bti_t *bti)
{
    return bti->op1 == 0b110101010000001100100100 && bti->op3 == 0b011111;
}

static inline bool is_nop(const nop_t *nop)
{
    return *nop == 0xd503201f;
}

static inline bool is_ret(const ret_t *ret)
{
    ret_t r = *ret;
    return r == 0xd65f03c0 || // ret
           r == 0xd65f0bff || // retaa
           r == 0xd65f0fff;   // retab
}

static inline bool is_and_reg(const and_reg_t *and)
{
    return and->op == 0b0001010 && and->N == 0;
}

static inline bool is_ands_reg(const ands_reg_t *ands)
{
    return ands->op == 0b1101010 && ands->N == 0;
}

static inline bool is_orr_reg(const orr_reg_t *orr)
{
    return orr->op == 0b0101010 && orr->N == 0;
}

static inline bool is_eor_reg(const eor_reg_t *eor)
{
    return eor->op == 0b1001010 && eor->N == 0;
}

static inline bool is_and(const and_t *and)
{
    return and->op == 0b00100100;
}

static inline bool is_ands(const ands_t *ands)
{
    return ands->op == 0b11100100;
}

static inline bool is_orr(const orr_t *orr)
{
    return orr->op == 0b01100100;
}

static inline bool is_eor(const eor_t *eor)
{
    return eor->op == 0b10100100;
}

<<<<<<< HEAD
static inline bool is_bti(bti_t *bti)
{
    return bti->op == 0b11010101000000110010 &&
           bti->CRm == 0b0100 &&
           (bti->op2 & 0b00111111) == 0b011111;
}

static inline bool is_ands_reg(and_reg_t *and)
{
    return and->op == 0b1101010 && and->N == 0;
}

static inline bool is_ands(and_t *and)
{
    return and->op == 0b11100100;
=======
static inline bool is_bfm(const bfm_t *bfm)
{
    return bfm->op == 0b01100110;
}

static inline bool is_sbfm(const sbfm_t *sbfm)
{
    return sbfm->op == 0b00100110;
}

static inline bool is_ubfm(const ubfm_t *ubfm)
{
    return ubfm->op == 0b10100110;
>>>>>>> 293096f6
}

// and/orr/eor - holy clusterfuck

typedef struct
{
    uint64_t wmask;
    uint64_t tmask;
} a64_bitmasks_t;

extern a64_bitmasks_t DecodeBitMasks(uint8_t N, uint8_t imms, uint8_t immr, uint8_t bits);

static inline a64_bitmasks_t get_bitmasks(const orr_t *orr)
{
    return DecodeBitMasks(orr->N, orr->imms, orr->immr, 32 << orr->sf);
}

// movi - well fml this is even worse

extern uint64_t AdvSIMDExpandImm(uint8_t op, uint8_t cmode, uint64_t imm8);

static inline __uint128_t get_movi_imm(const movi_t *movi)
{
    __uint128_t val = AdvSIMDExpandImm(movi->op, movi->cmode, (movi->abc << 5) | movi->defgh);
    if(movi->Q == 0b1)
    {
        val |= val << 64;
    }
    return val;
}

#endif<|MERGE_RESOLUTION|>--- conflicted
+++ resolved
@@ -345,15 +345,9 @@
 
 typedef struct
 {
-<<<<<<< HEAD
-    uint32_t op2    :  8,
-             CRm    :  4,
-             op     : 20;
-=======
     uint32_t op3 :  6,
              op2 :  2,
              op1 : 24;
->>>>>>> 293096f6
 } bti_t;
 
 typedef uint32_t nop_t;
@@ -959,23 +953,6 @@
     return eor->op == 0b10100100;
 }
 
-<<<<<<< HEAD
-static inline bool is_bti(bti_t *bti)
-{
-    return bti->op == 0b11010101000000110010 &&
-           bti->CRm == 0b0100 &&
-           (bti->op2 & 0b00111111) == 0b011111;
-}
-
-static inline bool is_ands_reg(and_reg_t *and)
-{
-    return and->op == 0b1101010 && and->N == 0;
-}
-
-static inline bool is_ands(and_t *and)
-{
-    return and->op == 0b11100100;
-=======
 static inline bool is_bfm(const bfm_t *bfm)
 {
     return bfm->op == 0b01100110;
@@ -989,7 +966,6 @@
 static inline bool is_ubfm(const ubfm_t *ubfm)
 {
     return ubfm->op == 0b10100110;
->>>>>>> 293096f6
 }
 
 // and/orr/eor - holy clusterfuck
