--- conflicted
+++ resolved
@@ -2995,100 +2995,6 @@
                                 // TODO: check if x0 in __DATA_CONST.__kalloc_type
                                 if(allocsz == 0x4) // kalloc type impl
                                 {
-<<<<<<< HEAD
-                                    case kEmuRet:
-                                        if((state.valid & 0x1) == 0x1 && (state.wide & 0x1) == 0x1 && state.x[0] == 0x0)
-                                        {
-                                            DBG("Ignoring %s::MetaClass::alloc that returns NULL", meta->name);
-                                        }
-                                        else
-                                        {
-                                            WRN("Unexpected ret in %s::MetaClass::alloc", meta->name);
-                                        }
-                                        break;
-                                    case kEmuEnd:
-                                        {
-                                            kptr_t allocsz;
-                                            if((state.valid & 0xff) == 0x7 && (state.wide & 0x7) == 0x5 && HOST_GET(&state, 0) == 1) // kalloc
-                                            {
-                                                allocsz = *(kptr_t*)state.x[0];
-                                            }
-                                            else if((state.valid & 0xff) == 0x1) // new
-                                            {
-                                                allocsz = state.x[0];
-                                            }
-                                            else if((state.valid & 0xff) == 0xf && (state.wide & 0xf) == 0x9) // hell do I know
-                                            {
-                                                allocsz = state.x[1];
-                                            }
-                                            else if((state.valid & 0xff) == 0x3 && (state.wide & 0x1ff) == 0x1) // muirey: hell do I know
-                                            {
-                                                allocsz = state.x[(state.valid & 0x100) ? 8 : 1];
-                                            }
-                                            else
-                                            {
-                                                //if(meta->vtab == -1)
-                                                {
-                                                    WRN("Bad pre-bl state in %s::MetaClass::alloc (%08x %08x %016llx)", meta->name, state.valid, state.wide, state.host);
-                                                }
-                                                break;
-                                            }
-                                            if(allocsz != meta->objsize)
-                                            {
-                                                //if(meta->vtab == -1)
-                                                {
-                                                    WRN("Alloc has wrong size in %s::MetaClass::alloc (0x%llx vs 0x%x)", meta->name, allocsz, meta->objsize);
-                                                }
-                                                break;
-                                            }
-                                            if(a64_emulate(kernel, kbase, fixupKind, &state, m, &a64cb_check_equal, m + 1, false, true, kEmuFnIgnore) != kEmuEnd)
-                                            {
-                                                break;
-                                            }
-                                            obj = malloc(allocsz);
-                                            obitstr = malloc((allocsz + 31) / 32);
-                                            if(!obj || !obitstr)
-                                            {
-                                                ERR("malloc(obj) || malloc(obitstr)");
-                                                return -1;
-                                            }
-                                            bzero(obj, allocsz);
-                                            bzero(obitstr, (allocsz + 31) / 32);
-                                            state.x[0] = (uintptr_t)obj;
-                                            state.valid |= 0x1;
-                                            state.wide  |= 0x1;
-                                            HOST_SET(&state, 0, 2);
-                                            state.hostmem[1].min = (uintptr_t)obj;
-                                            state.hostmem[1].max = (uintptr_t)obj + allocsz;
-                                            state.hostmem[1].bitstring = obitstr;
-                                            uint32_t *e = m + 1;
-                                            for(; e < end; ++e)
-                                            {
-                                                if(is_ret(e))
-                                                {
-                                                    break;
-                                                }
-                                            }
-                                            if(a64_emulate(kernel, kbase, fixupKind, &state, m + 1, &a64cb_check_equal, e, false, true, kEmuFnEnter) != kEmuEnd)
-                                            {
-                                                break;
-                                            }
-                                            if(!(state.valid & 0x1) || !(state.wide & 0x1) || !HOST_GET(&state, 0))
-                                            {
-                                                WRN("Bad end state in %s::MetaClass::alloc (%08x %08x %016llx)", meta->name, state.valid, state.wide, state.host);
-                                                break;
-                                            }
-                                            kptr_t vt = *(kptr_t*)state.x[0];
-                                            if(!vt)
-                                            {
-                                                WRN("Failed to capture vtab via %s::MetaClass::alloc", meta->name);
-                                                break;
-                                            }
-                                            meta->vtab = vt;
-                                        }
-                                        break;
-                                    default:
-=======
                                     const struct
                                     {
                                         kptr_t zv_zone;
@@ -3104,7 +3010,6 @@
                                     if(!kt)
                                     {
                                         WRN("kalloc type struct not in any segment in %s::MetaClass::alloc (" ADDR ")", meta->name, state.x[0]);
->>>>>>> 293096f6
                                         break;
                                     }
                                     allocsz = kt->kt_size;
@@ -4399,17 +4304,12 @@
                             WRN("Failed to get CFNumber contents for kext %s", str);
                             continue;
                         }
-<<<<<<< HEAD
-                        DBG("Kext %s at " ADDR, str, kext_base);
+                        DBG(1, "Kext %s at " ADDR, str, kext_base);
                         if(kext_base == 0x7fffffffffffffff)
                         {
                             continue;
                         }
-                        mach_hdr_t *hdr2 = addr2ptr(kernel, kext_base);
-=======
-                        DBG(1, "Kext %s at " ADDR, str, kext_base);
                         const mach_hdr_t *hdr2 = macho_vtop(macho, kext_base, 0);
->>>>>>> 293096f6
                         if(!hdr2)
                         {
                             WRN("Failed to translate kext header address " ADDR, kext_base);
