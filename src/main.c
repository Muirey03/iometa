--- conflicted
+++ resolved
@@ -67,6 +67,9 @@
 #include "print.h"
 #include "symmap.h"
 #include "util.h"
+#include "CoreFoundation.h"
+
+extern CFTypeRef IOCFUnserialize(const char *buffer, CFAllocatorRef allocator, CFOptionFlags options, CFStringRef *errorString);
 
 #define NUM_KEXTS_EXPECT 0x200
 
@@ -386,6 +389,46 @@
         }
         ARRFREE(refs);
     }
+}
+
+static CFTypeRef get_prelink_info(mach_hdr_t *hdr)
+{
+    CFTypeRef info = NULL;
+    CFStringRef err = NULL;
+    FOREACH_CMD(hdr, cmd)
+    {
+        if(cmd->cmd == MACH_SEGMENT)
+        {
+            mach_seg_t *seg = (mach_seg_t*)cmd;
+            if(strcmp("__PRELINK_INFO", seg->segname) == 0 && seg->filesize > 0)
+            {
+                mach_sec_t *secs = (mach_sec_t*)(seg + 1);
+                for(size_t h = 0; h < seg->nsects; ++h)
+                {
+                    if(strcmp("__info", secs[h].sectname) == 0)
+                    {
+                        const char *xml = (const char*)((uintptr_t)hdr + secs[h].offset);
+                        info = IOCFUnserialize(xml, NULL, 0, &err);
+                        if(!info)
+                        {
+                            ERR("IOCFUnserialize: %s", CFStringGetCStringPtr(err, kCFStringEncodingUTF8));
+                            goto out;
+                        }
+                        break;
+                    }
+                }
+                break;
+            }
+        }
+    }
+    /*if(!info)
+    {
+        ERR("Failed to find PrelinkInfo");
+        goto out;
+    }*/
+out:;
+    if(err) CFRelease(err);
+    return info;
 }
 
 static void print_help(const char *self)
@@ -1203,6 +1246,7 @@
         }
     }
 
+    CFTypeRef prelink_info = NULL;
     if(want_vtabs)
     {
         ARRDEFEMPTY(relocrange_t, locreloc);
@@ -1225,6 +1269,25 @@
                 {
                     ERR("Failed to find PrelinkBase");
                     return -1;
+                }
+
+                if(!prelink_info) prelink_info = get_prelink_info(hdr);
+
+                if(prelink_info)
+                {
+                    CFDataRef data = CFDictionaryGetValue(prelink_info, CFSTR("_PrelinkLinkKASLROffsets"));
+                    if(!data || CFGetTypeID(data) != CFDataGetTypeID())
+                    {
+                        ERR("PrelinkLinkKASLROffsets missing or wrong type");
+                        return -1;
+                    }
+                    kaslr = (const kaslrPackedOffsets_t*)CFDataGetBytePtr(data);
+                    if(!kaslr)
+                    {
+                        ERR("Failed to get PrelinkLinkKASLROffsets byte pointer");
+                        return -1;
+                    }
+                    nlocrel += kaslr->count;
                 }
             }
             DBG("Got %lu local relocations", nlocrel);
@@ -3200,8 +3263,6 @@
                     }
                 }
             }
-<<<<<<< HEAD
-=======
             if(hdr->filetype == MH_EXECUTE || hdr->filetype == MH_FILESET)
             {
                 if(!prelink_info) prelink_info = get_prelink_info(hdr);
@@ -3322,7 +3383,6 @@
                     }
                 }
             }
->>>>>>> 527a6977
         }
         for(size_t i = 0; i < metas.idx; ++i)
         {
