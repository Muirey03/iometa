--- conflicted
+++ resolved
@@ -48,29 +48,6 @@
            is_ldp_fp_pre(ptr)  ||
            is_ldp_fp_post(ptr) ||
            is_ldp_fp_uoff(ptr) ||
-<<<<<<< HEAD
-           is_bl(ptr) ||
-           is_movz(ptr) ||
-           is_movk(ptr) ||
-           is_movn(ptr) ||
-           is_movi(ptr) ||
-           is_and(ptr) ||
-           is_orr(ptr) ||
-           is_eor(ptr) ||
-           is_ands(ptr) ||
-           is_and_reg(ptr) ||
-           is_orr_reg(ptr) ||
-           is_eor_reg(ptr) ||
-           is_ands_reg(ptr) ||
-           is_str_pre(ptr) ||
-           is_str_post(ptr) ||
-           is_str_uoff(ptr) ||
-           is_stp_pre(ptr) ||
-           is_stp_post(ptr) ||
-           is_stp_uoff(ptr) ||
-           is_stxr(ptr) ||
-           is_stur(ptr) ||
-=======
            is_bl(ptr)          ||
            is_csel(ptr)        ||
            is_csinc(ptr)       ||
@@ -100,28 +77,11 @@
            is_sturb(ptr)       ||
            is_sturh(ptr)       ||
            is_stur(ptr)        ||
->>>>>>> 293096f6
            is_str_fp_uoff(ptr) ||
            is_stur_fp(ptr)     ||
            is_stp_fp_pre(ptr)  ||
            is_stp_fp_post(ptr) ||
            is_stp_fp_uoff(ptr) ||
-<<<<<<< HEAD
-           is_ldrb_imm_uoff(ptr) ||
-           is_ldrh_imm_uoff(ptr) ||
-           is_ldrsb_imm_uoff(ptr) ||
-           is_ldrsh_imm_uoff(ptr) ||
-           is_ldrsw_imm_uoff(ptr) ||
-           is_strb_imm_uoff(ptr) ||
-           is_strh_imm_uoff(ptr) ||
-           is_pac(ptr) ||
-           is_pacsys(ptr) ||
-           is_pacga(ptr) ||
-           is_aut(ptr) ||
-           is_autsys(ptr) ||
-           is_nop(ptr) ||
-           is_bti(ptr);
-=======
            is_ldrb_uoff(ptr)   ||
            is_ldrh_uoff(ptr)   ||
            is_ldrsb_uoff(ptr)  ||
@@ -138,7 +98,6 @@
            is_dc_zva(ptr)      ||
            is_bti(ptr)         ||
            is_nop(ptr)         ;
->>>>>>> 293096f6
 }
 
 // This is quite possibly the trickiest part: finding the start of the function.
@@ -328,14 +287,11 @@
 // it is specifically marked as "host memory".
 emu_ret_t a64_emulate(macho_t *macho, a64_state_t *state, const uint32_t *from, a64cb_t check, void *arg, bool init, bool warnUnknown, emu_fn_behaviour_t fn_behaviour)
 {
-<<<<<<< HEAD
     #define TIMEOUT 3000
-
-=======
+    
     // TODO for the entire func:
     // - refactor flags
     // - add explicit flag to ignore non-host memory stores
->>>>>>> 293096f6
     if(init)
     {
         for(size_t i = 0; i < 32; ++i)
@@ -352,13 +308,9 @@
     uint32_t insnsEmulated = 0;
     for(; check(from, arg); ++from, ++insnsEmulated)
     {
-<<<<<<< HEAD
         if (insnsEmulated > TIMEOUT)
             return kEmuErr;
 
-        void *ptr = from;
-        kptr_t addr = off2addr(kernel, (uintptr_t)from - (uintptr_t)kernel);
-=======
         const void *ptr = from;
         kptr_t addr = macho_ptov(macho, from);
         DBG(4, "a64emu trace: 0x%08x " ADDR, *(const uint32_t*)ptr, addr);
@@ -371,7 +323,6 @@
         DBG(5, "x20: 0x%016llx x21: 0x%016llx x22: 0x%016llx x23: 0x%016llx", state->x[20], state->x[21], state->x[22], state->x[23]);
         DBG(5, "x24: 0x%016llx x25: 0x%016llx x26: 0x%016llx x27: 0x%016llx", state->x[24], state->x[25], state->x[26], state->x[27]);
         DBG(5, "x28: 0x%016llx x29: 0x%016llx x30: 0x%016llx  sp: 0x%016llx", state->x[28], state->x[29], state->x[30], state->x[31]);
->>>>>>> 293096f6
         if(is_nop(ptr) || is_pac(ptr) || is_pacsys(ptr) || is_pacga(ptr) || is_aut(ptr) || is_autsys(ptr) || is_bti(ptr))
         {
             // Ignore/no change
@@ -1502,20 +1453,12 @@
             state->q[movi->Rd] = get_movi_imm(movi);
             state->qvalid |= 1 << movi->Rd;
         }
-<<<<<<< HEAD
-        else if(is_and(ptr) || is_orr(ptr) || is_eor(ptr) || is_ands(ptr))
-        {
-            bool want_nzcv = is_ands(ptr);
-            orr_t *orr = ptr;
-            if(orr->Rn == 31 || (state->valid & (1 << orr->Rn)))
-=======
         else if(is_and(ptr) || is_ands(ptr) || is_orr(ptr) || is_eor(ptr) || is_bfm(ptr) || is_sbfm(ptr) || is_ubfm(ptr))
         {
             bool want_nzcv = is_ands(ptr);
             bool can_target_sp = is_and(ptr) || is_orr(ptr) || is_eor(ptr);
             const orr_t *orr = ptr;
             if((orr->Rn != 31 && !(state->valid & (1 << orr->Rn))) || (is_bfm(ptr) && orr->Rd != 31 && !(state->valid & (1 << orr->Rd))))
->>>>>>> 293096f6
             {
                 if(can_target_sp || orr->Rd != 31)
                 {
@@ -1531,12 +1474,8 @@
                 a64_bitmasks_t imm = get_bitmasks(orr);
                 uint64_t Rd,
                          Rn = (orr->Rn == 31 ? 0 : state->x[orr->Rn]),
-<<<<<<< HEAD
-                         Rm = get_orr_imm(orr);
-=======
                          Rm = imm.wmask;
                 uint8_t idx = 0;
->>>>>>> 293096f6
                 if(is_and(orr) || is_ands(orr))
                 {
                     Rd = Rn & Rm;
@@ -1583,37 +1522,6 @@
                     state->wide = (state->wide & ~(1 << orr->Rd)) | (orr->sf << orr->Rd);
                     HOST_SET(state, orr->Rd, idx);
                 }
-<<<<<<< HEAD
-                if(!want_nzcv || orr->Rd != 31)
-                {
-                    state->x[orr->Rd] = Rd;
-                    state->valid |= 1 << orr->Rd;
-                    state->wide = (state->wide & ~(1 << orr->Rd)) | (orr->sf << orr->Rd);
-                    HOST_SET(state, orr->Rd, 0);
-                }
-                if(want_nzcv)
-                {
-                    update_nzcv(state, Rd, Rn, Rm, !!orr->sf);
-                }
-            }
-            else
-            {
-                state->valid &= ~(1 << orr->Rd);
-                if(want_nzcv)
-                {
-                    state->nzcv_valid = 0;
-                }
-            }
-        }
-        else if(is_and_reg(ptr) || is_orr_reg(ptr) || is_eor_reg(ptr) || is_ands_reg(ptr))
-        {
-            bool want_nzcv = is_ands_reg(ptr);
-            orr_reg_t *orr = ptr;
-            if((orr->Rn == 31 || (state->valid & (1 << orr->Rn))) && (orr->Rm == 31 || (state->valid & (1 << orr->Rm))))
-            {
-                uint64_t Rn = (orr->Rn == 31 ? 0 : state->x[orr->Rn]),
-                            Rm = (orr->Rm == 31 ? 0 : state->x[orr->Rm]);
-=======
             }
         }
         else if(is_and_reg(ptr) || is_ands_reg(ptr) || is_orr_reg(ptr) || is_eor_reg(ptr))
@@ -1624,7 +1532,6 @@
             {
                 uint64_t Rn = (orr->Rn == 31 ? 0 : state->x[orr->Rn]),
                          Rm = (orr->Rm == 31 ? 0 : state->x[orr->Rm]);
->>>>>>> 293096f6
                 switch(orr->shift)
                 {
                     case 0b00: Rm =          Rm << orr->imm; break; // LSL
@@ -1650,16 +1557,12 @@
                 else
                 {
                     ERR("Bug in a64_emulate (case and_reg/orr_reg/eor_reg) at " ADDR, addr);
-<<<<<<< HEAD
-                    exit(-1);
-=======
                     __builtin_trap();
                 }
                 Rd = orr->sf ? Rd : (Rd & 0xffffffffULL);
                 if(want_nzcv)
                 {
                     update_nzcv_bitwise(state, Rd, !!orr->sf);
->>>>>>> 293096f6
                 }
                 if(orr->Rd != 31)
                 {
@@ -1690,24 +1593,12 @@
                         HOST_SET(state, orr->Rd, 0);
                     }
                 }
-<<<<<<< HEAD
-                if(want_nzcv)
-=======
             }
             else
             {
                 if(orr->Rd != 31)
->>>>>>> 293096f6
-                {
-                    update_nzcv(state, Rd, Rn, Rm, !!orr->sf);
-                }
-            }
-            else
-            {
-                state->valid &= ~(1 << orr->Rd);
-                if(want_nzcv)
-                {
-                    state->nzcv_valid = 0;
+                {
+                    state->valid &= ~(1 << orr->Rd);
                 }
                 if(want_nzcv)
                 {
